/*
 * Copyright 2024-2025 Embabel Software, Inc.
 *
 * Licensed under the Apache License, Version 2.0 (the "License");
 * you may not use this file except in compliance with the License.
 * You may obtain a copy of the License at
 *
 * http://www.apache.org/licenses/LICENSE-2.0
 *
 * Unless required by applicable law or agreed to in writing, software
 * distributed under the License is distributed on an "AS IS" BASIS,
 * WITHOUT WARRANTIES OR CONDITIONS OF ANY KIND, either express or implied.
 * See the License for the specific language governing permissions and
 * limitations under the License.
 */
package com.embabel.agent.config.models

import com.embabel.common.ai.model.ConfigurableModelProviderProperties
import com.embabel.common.ai.model.EmbeddingService
import com.embabel.common.ai.model.Llm
import com.embabel.common.ai.model.PricingModel
import com.embabel.common.util.ExcludeFromJacocoGeneratedReport
import com.fasterxml.jackson.annotation.JsonProperty
import jakarta.annotation.PostConstruct
import org.slf4j.LoggerFactory
import org.springframework.ai.ollama.OllamaChatModel
import org.springframework.ai.ollama.OllamaEmbeddingModel
import org.springframework.ai.ollama.api.OllamaApi
import org.springframework.ai.ollama.api.OllamaOptions
import org.springframework.beans.factory.annotation.Value
import org.springframework.beans.factory.config.ConfigurableBeanFactory
import org.springframework.context.annotation.Configuration
import org.springframework.core.env.Environment
import org.springframework.http.MediaType
import org.springframework.web.client.RestClient
import org.springframework.web.client.body

/**
 * Ollama local models.
 * This class will always be loaded, but models won't be loaded
 * from Ollama unless the "ollama" profile is set.
 */
@ExcludeFromJacocoGeneratedReport(reason = "Ollama configuration can't be unit tested")
@Configuration
class OllamaModels(
    @Value("\${spring.ai.ollama.base-url}")
    private val baseUrl: String,
    private val configurableBeanFactory: ConfigurableBeanFactory,
    private val environment: Environment,
    private val properties: ConfigurableModelProviderProperties,
) {
    private val logger = LoggerFactory.getLogger(OllamaModels::class.java)

    private data class ModelResponse(
        @JsonProperty("models") val models: List<ModelDetails>
    )

    private data class ModelDetails(
        @JsonProperty("name") val name: String,
        @JsonProperty("size") val size: Long,
        @JsonProperty("modified_at") val modifiedAt: String
    )

    private data class Model(
        val name: String,
        val model: String,
        val size: Long
    )

    private fun loadModels(): List<Model> =
        try {
            val restClient = RestClient.create()
            val response = restClient.get()
                .uri("$baseUrl/api/tags")
                .accept(MediaType.APPLICATION_JSON)
                .retrieve()
                .body<ModelResponse>()

            response?.models?.mapNotNull { modelDetails ->
                // Additional validation to ensure model names are valid
                if (modelDetails.name.isNotBlank()) {
                    Model(
                        name = modelDetails.name.replace(":", "-").lowercase(),
                        model = modelDetails.name,
                        size = modelDetails.size
                    )
                } else null
            } ?: emptyList()
        } catch (e: Exception) {
            logger.warn("Failed to load models from {}: {}", baseUrl, e.message)
            emptyList()
        }


    @PostConstruct
    fun registerModels() {
        val activeProfiles = environment.activeProfiles
        if (!environment.activeProfiles.contains(OLLAMA_PROFILE)) {
            logger.info("Ollama models will not be queried as the '{}' profile is not active", OLLAMA_PROFILE)
            return
        }
        logger.info("Ollama models will be discovered at {}", baseUrl)

        val models = loadModels()
        if (models.isEmpty()) {
            logger.warn("No Ollama models discovered. Check Ollama server configuration.")
            return
        }

        val configuredEmbeddingModelNames = properties.embeddingServices.values.toSet()

        models.forEach { model ->
            try {
                val beanName = "ollamaModel-${model.name}"
<<<<<<< HEAD

                if (configuredEmbeddingModelNames.contains(model.model)) {
                    val embeddingModel = ollamaEmbeddingModelOf(model.model)
                    val embeddingBeanName = "ollamaEmbeddingModel-${model.name}"
                    configurableBeanFactory.registerSingleton(embeddingBeanName, embeddingModel)
                    logger.debug("Successfully registered Ollama embedding model {} as bean {}", model.name, embeddingBeanName)
                } else {
                    val llmModel = ollamaModelOf(model.model)

                    // Use registerSingleton with a more descriptive bean name
                    configurableBeanFactory.registerSingleton(beanName, llmModel)
                    logger.debug("Successfully registered Ollama model {} as bean {}", model.name, beanName)
=======
                if (configuredEmbeddingModelNames.contains(model.model)) {
                    val embeddingService = ollamaEmbeddingServiceOf(model.model)
                    val embeddingBeanName = "ollamaEmbeddingModel-${model.name}"
                    configurableBeanFactory.registerSingleton(embeddingBeanName, embeddingService)
                    logger.debug(
                        "Successfully registered Ollama embedding service {} as bean {}",
                        model.name,
                        embeddingBeanName,
                    )
                } else {
                    val llm = ollamaLlmOf(model.model)

                    // Use registerSingleton with a more descriptive bean name
                    configurableBeanFactory.registerSingleton(beanName, llm)
                    logger.debug(
                        "Successfully registered Ollama LLM {} as bean {}",
                        model.name,
                        beanName,
                    )
>>>>>>> 709d2c79
                }
            } catch (e: Exception) {
                logger.error("Failed to register Ollama model {}: {}", model.name, e.message)
            }
        }
    }

<<<<<<< HEAD
    private fun ollamaModelOf(name: String): Llm {
        val chatModel = OllamaChatModel.builder()
=======
    private fun ollamaLlmOf(name: String): Llm {
        val springChatModel = OllamaChatModel.builder()
>>>>>>> 709d2c79
            .ollamaApi(
                OllamaApi.builder()
                    .baseUrl(baseUrl)
                    .build()
            )
            .defaultOptions(
                OllamaOptions.builder()
                    .model(name)
                    .build()
            )
            .build()

        return Llm(
            name = name,
            model = chatModel,
            provider = PROVIDER,
            pricingModel = PricingModel.ALL_YOU_CAN_EAT
        )
    }

<<<<<<< HEAD
    private fun ollamaEmbeddingModelOf(name: String): EmbeddingService {
        val embeddingModel = OllamaEmbeddingModel.builder()
            .ollamaApi(OllamaApi.builder().baseUrl(baseUrl).build())
            .defaultOptions(OllamaOptions.builder().model(name).build())
=======

    private fun ollamaEmbeddingServiceOf(name: String): EmbeddingService {
        val springEmbeddingModel = OllamaEmbeddingModel.builder()
            .ollamaApi(
                OllamaApi.builder()
                    .baseUrl(baseUrl)
                    .build()
            )
>>>>>>> 709d2c79
            .build()

        return EmbeddingService(
            name = name,
            model = embeddingModel,
            provider = PROVIDER,
        )
    }

    companion object {
        const val OLLAMA_PROFILE = "ollama"
        const val PROVIDER = "Ollama"
    }
}<|MERGE_RESOLUTION|>--- conflicted
+++ resolved
@@ -36,7 +36,7 @@
 import org.springframework.web.client.body
 
 /**
- * Ollama local models.
+ * Load Ollama local models, both LLMs and embedding models.
  * This class will always be loaded, but models won't be loaded
  * from Ollama unless the "ollama" profile is set.
  */
@@ -94,7 +94,6 @@
 
     @PostConstruct
     fun registerModels() {
-        val activeProfiles = environment.activeProfiles
         if (!environment.activeProfiles.contains(OLLAMA_PROFILE)) {
             logger.info("Ollama models will not be queried as the '{}' profile is not active", OLLAMA_PROFILE)
             return
@@ -112,20 +111,6 @@
         models.forEach { model ->
             try {
                 val beanName = "ollamaModel-${model.name}"
-<<<<<<< HEAD
-
-                if (configuredEmbeddingModelNames.contains(model.model)) {
-                    val embeddingModel = ollamaEmbeddingModelOf(model.model)
-                    val embeddingBeanName = "ollamaEmbeddingModel-${model.name}"
-                    configurableBeanFactory.registerSingleton(embeddingBeanName, embeddingModel)
-                    logger.debug("Successfully registered Ollama embedding model {} as bean {}", model.name, embeddingBeanName)
-                } else {
-                    val llmModel = ollamaModelOf(model.model)
-
-                    // Use registerSingleton with a more descriptive bean name
-                    configurableBeanFactory.registerSingleton(beanName, llmModel)
-                    logger.debug("Successfully registered Ollama model {} as bean {}", model.name, beanName)
-=======
                 if (configuredEmbeddingModelNames.contains(model.model)) {
                     val embeddingService = ollamaEmbeddingServiceOf(model.model)
                     val embeddingBeanName = "ollamaEmbeddingModel-${model.name}"
@@ -145,7 +130,6 @@
                         model.name,
                         beanName,
                     )
->>>>>>> 709d2c79
                 }
             } catch (e: Exception) {
                 logger.error("Failed to register Ollama model {}: {}", model.name, e.message)
@@ -153,13 +137,8 @@
         }
     }
 
-<<<<<<< HEAD
-    private fun ollamaModelOf(name: String): Llm {
-        val chatModel = OllamaChatModel.builder()
-=======
     private fun ollamaLlmOf(name: String): Llm {
         val springChatModel = OllamaChatModel.builder()
->>>>>>> 709d2c79
             .ollamaApi(
                 OllamaApi.builder()
                     .baseUrl(baseUrl)
@@ -174,18 +153,12 @@
 
         return Llm(
             name = name,
-            model = chatModel,
+            model = springChatModel,
             provider = PROVIDER,
             pricingModel = PricingModel.ALL_YOU_CAN_EAT
         )
     }
 
-<<<<<<< HEAD
-    private fun ollamaEmbeddingModelOf(name: String): EmbeddingService {
-        val embeddingModel = OllamaEmbeddingModel.builder()
-            .ollamaApi(OllamaApi.builder().baseUrl(baseUrl).build())
-            .defaultOptions(OllamaOptions.builder().model(name).build())
-=======
 
     private fun ollamaEmbeddingServiceOf(name: String): EmbeddingService {
         val springEmbeddingModel = OllamaEmbeddingModel.builder()
@@ -194,12 +167,11 @@
                     .baseUrl(baseUrl)
                     .build()
             )
->>>>>>> 709d2c79
             .build()
 
         return EmbeddingService(
             name = name,
-            model = embeddingModel,
+            model = springEmbeddingModel,
             provider = PROVIDER,
         )
     }
